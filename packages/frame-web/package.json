{
	"name": "@desk-framework/frame-web",
	"version": "4.0.0-dev.29",
	"publishConfig": {
		"tag": "next"
	},
	"description": "Desk framework: web context",
	"author": "Jelmer Cormont",
	"license": "MIT",
	"homepage": "https://desk-framework.com",
	"repository": {
		"type": "git",
		"url": "https://github.com/desk-framework/desk"
	},
	"type": "module",
	"module": "dist/index.js",
	"types": "dist/index.d.ts",
	"scripts": {
		"clean": "npm run clean:build && npm run clean:test",
		"clean:build": "rimraf dist lib",
		"clean:test": "rimraf test/esbuild/public/dist test/esm/dist test/esm/lib test/esm/node_modules test/parcel/.parcel-cache test/parcel/dist test/parcel/node_modules",
		"prebuild": "npm run clean",
		"build": "tsc -p src --declaration",
		"postbuild": "node esbuild-lib",
		"check-format": "prettier --check \"src/**/*.{ts,tsx}\""
	},
	"prettier": {
		"useTabs": true,
		"trailingComma": "all",
		"endOfLine": "lf"
	},
	"files": [
		"dist",
		"lib"
	],
	"dependencies": {
<<<<<<< HEAD
		"tslib": "^2.6.2"
	},
	"peerDependencies": {
		"@desk-framework/frame-core": "4.0.0-dev.29"
	},
	"devDependencies": {
		"@desk-framework/frame-core": "file:../frame-core"
=======
		"@desk-framework/frame-core": "file:../frame-core",
		"tslib": "^2.6.3"
>>>>>>> 43881c05
	}
}<|MERGE_RESOLUTION|>--- conflicted
+++ resolved
@@ -34,17 +34,12 @@
 		"lib"
 	],
 	"dependencies": {
-<<<<<<< HEAD
-		"tslib": "^2.6.2"
+		"tslib": "^2.6.3"
 	},
 	"peerDependencies": {
 		"@desk-framework/frame-core": "4.0.0-dev.29"
 	},
 	"devDependencies": {
 		"@desk-framework/frame-core": "file:../frame-core"
-=======
-		"@desk-framework/frame-core": "file:../frame-core",
-		"tslib": "^2.6.3"
->>>>>>> 43881c05
 	}
 }
export * from "./base/index.js";
export * from "./app/index.js";
<<<<<<< HEAD
export * from "./ui/index.js";
export * from "./jsx.js";
=======
export * from "./ui/index.js";
>>>>>>> e9389567
<|MERGE_RESOLUTION|>--- conflicted
+++ resolved
@@ -1,8 +1,3 @@
 export * from "./base/index.js";
 export * from "./app/index.js";
-<<<<<<< HEAD
-export * from "./ui/index.js";
-export * from "./jsx.js";
-=======
-export * from "./ui/index.js";
->>>>>>> e9389567
+export * from "./ui/index.js";